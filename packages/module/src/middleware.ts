import { functions } from '.'
import { ErrorType } from './function'
<<<<<<< HEAD
import { retrieve, result, types } from '@mondrian-framework/model'
=======
import { projection, types } from '@mondrian-framework/model'
>>>>>>> 6cf92d5e
import { assertNever } from '@mondrian-framework/utils'
import { SeverityNumber } from '@opentelemetry/api-logs'

/**
 * This middleware checks if the requested projection does not exceed the maximum given depth.
 * @param maxDepth the maximum depth.
 */
export function checkMaxProjectionDepth(maxDepth: number): functions.Middleware<types.Type, types.Type, ErrorType, {}> {
  return {
    name: 'Check max projection depth',
    apply: (args, next) => {
      const depth = retrieve.selectionDepth(args.retrieve ?? {})
      if (depth > maxDepth) {
        const errorMessage = `Max projection depth reached: requested projection have a depth of ${depth}. The maximum is ${maxDepth}.`
        args.logger.emit({
          body: errorMessage,
          attributes: {
            projection: JSON.stringify(retrieve),
            depth,
            maxDepth,
          },
          severityNumber: SeverityNumber.WARN,
        })
        throw new Error(errorMessage)
      }
      return next(args)
    },
  }
}

/**
 * This middleware checks if the result is compatible with the function's output type and also if it's respecting the given projection.
 * Returning more fields than requested is allowed and the additional fields will be trimmed out.
 * @param onFailure the action to take on failure.
 */
export function checkOutputType(
  onFailure: 'log' | 'throw',
): functions.Middleware<types.Type, types.Type, ErrorType, {}> {
  return {
    name: 'Check output type',
    apply: async (args, next, thisFunction) => {
      const nextRes: any = await next(args)
      let res
      if (thisFunction.error && !nextRes.isOk) {
        return nextRes as never
      } else if (thisFunction.error) {
        res = nextRes.value
      } else {
        res = nextRes
      }

      const outputPartialDeepType = types.concretise(types.partialDeep(thisFunction.output))
<<<<<<< HEAD
      const checkResult = retrieve
        .isRespected(thisFunction.output, args.retrieve ?? {}, res)
        .chain(({ trimmedValue }) => outputPartialDeepType.validate(trimmedValue).replace(trimmedValue))
=======
      const checkResult = projection
        .respectsProjection(thisFunction.output, args.projection ?? (true as never), res as never)
        .chain((trimmed) => outputPartialDeepType.validate(trimmed).replace(trimmed))
>>>>>>> 6cf92d5e

      if (!checkResult.isOk) {
        const errorsMessage = JSON.stringify(checkResult.error)
        args.logger.emit({
          body: 'Invalid output',
          attributes: {
            retrieve: JSON.stringify(retrieve),
            output: JSON.stringify(
              outputPartialDeepType.encodeWithoutValidation(res as never, { sensitiveInformationStrategy: 'hide' }),
            ),
            errors: errorsMessage,
          },
          severityNumber: SeverityNumber.ERROR,
        })

        switch (onFailure) {
          case 'log':
            return res as never
          case 'throw':
            throw new Error(`Invalid output: ${errorsMessage}`)
          default:
            assertNever(onFailure)
        }
      }
      // Swrappare
      return checkResult as never
    },
  }
}<|MERGE_RESOLUTION|>--- conflicted
+++ resolved
@@ -1,10 +1,6 @@
 import { functions } from '.'
 import { ErrorType } from './function'
-<<<<<<< HEAD
-import { retrieve, result, types } from '@mondrian-framework/model'
-=======
-import { projection, types } from '@mondrian-framework/model'
->>>>>>> 6cf92d5e
+import { retrieve, types } from '@mondrian-framework/model'
 import { assertNever } from '@mondrian-framework/utils'
 import { SeverityNumber } from '@opentelemetry/api-logs'
 
@@ -57,15 +53,9 @@
       }
 
       const outputPartialDeepType = types.concretise(types.partialDeep(thisFunction.output))
-<<<<<<< HEAD
       const checkResult = retrieve
-        .isRespected(thisFunction.output, args.retrieve ?? {}, res)
+        .isRespected(thisFunction.output, args.retrieve ?? {}, res as never)
         .chain(({ trimmedValue }) => outputPartialDeepType.validate(trimmedValue).replace(trimmedValue))
-=======
-      const checkResult = projection
-        .respectsProjection(thisFunction.output, args.projection ?? (true as never), res as never)
-        .chain((trimmed) => outputPartialDeepType.validate(trimmed).replace(trimmed))
->>>>>>> 6cf92d5e
 
       if (!checkResult.isOk) {
         const errorsMessage = JSON.stringify(checkResult.error)
@@ -90,8 +80,11 @@
             assertNever(onFailure)
         }
       }
-      // Swrappare
-      return checkResult as never
+      if (thisFunction.error) {
+        return checkResult as never
+      } else {
+        return checkResult.value
+      }
     },
   }
 }