--- conflicted
+++ resolved
@@ -1,14 +1,6 @@
 import { FunctionSpecifications, Api, ErrorHandler } from './api'
-import { infoToProjection } from './utils'
 import { createGraphQLError } from '@graphql-tools/utils'
-<<<<<<< HEAD
-import { decoding, projection, types, validation } from '@mondrian-framework/model'
-import { module, utils, functions, logger } from '@mondrian-framework/module'
-import { assertNever, isArray } from '@mondrian-framework/utils'
-import gen from 'fast-check'
-import { GraphQLResolveInfo, GraphQLScalarType, GraphQLSchema } from 'graphql'
-=======
-import { projection, result, types } from '@mondrian-framework/model'
+import { result, retrieve, types } from '@mondrian-framework/model'
 import { functions, logger as logging, module, utils } from '@mondrian-framework/module'
 import { MondrianLogger } from '@mondrian-framework/module/src/logger'
 import { JSONType, assertNever, capitalise, mapObject, toCamelCase } from '@mondrian-framework/utils'
@@ -28,7 +20,6 @@
   GraphQLResolveInfo,
   GraphQLFieldConfig,
 } from 'graphql'
->>>>>>> 6cf92d5e
 
 /**
  * TODO: vedere se negli scalari da un suggerimento su cosa inserire (numero/stringa)
@@ -107,6 +98,8 @@
       graphQLType = unionToGraphQLType(concreteType, internalData)
     } else if (concreteType.kind === types.Kind.Object) {
       graphQLType = objectToGraphQLType(concreteType, internalData)
+    } else if (concreteType.kind === types.Kind.Entity) {
+      throw new Error('Not implemented') //TODO
     } else if (concreteType.kind === types.Kind.Array) {
       graphQLType = arrayToGraphQLType(concreteType, internalData)
     } else if (concreteType.kind === types.Kind.Optional || concreteType.kind === types.Kind.Nullable) {
@@ -122,26 +115,6 @@
     knownTypes.set(type, graphQLType)
     return graphQLType
   }
-<<<<<<< HEAD
-  if (type.kind === types.Kind.Literal) {
-    const t = typeof type.literalValue
-    const tp = t === 'boolean' ? 'Boolean' : t === 'number' ? 'Float' : t === 'string' ? 'String' : null
-    if (type.literalValue === null) {
-      typeMap['Null'] = {
-        type: 'scalar',
-        impl: types.custom(
-          'null',
-          () => null,
-          () => decoding.succeed(null),
-          (input) => {
-            if (input === null) {
-              return validation.succeed()
-            }
-            return validation.fail('Expected null', input)
-          },
-          () => gen.constant(null),
-        ),
-=======
 }
 
 // If the given type has some options then it is turned into a scalar (we assume
@@ -175,7 +148,6 @@
         return result.value
       } else {
         throw createGraphQLError('GraphQL serialization failed')
->>>>>>> 6cf92d5e
       }
     }
   }
@@ -408,19 +380,19 @@
     // Decode all the needed bits to call the function
     const graphQLInputTypeName = 'TODO' // TODO: Where do I get this?
     const input = decodeInput(fun.input, resolverInput[graphQLInputTypeName], logger) as never
-    const projection = decodeProjection(fun, infoToProjection(info, fun.output), logger)
+    const retrieve = undefined //TODO get the retrieve
     const partialOutputType = types.partialDeep(fun.output)
 
     // Retrieve the contexts
     const inputContext = await getContextInput(serverContext, info)
-    const context = await getModuleContext(inputContext, { projection, input, operationId, logger })
+    const context = await getModuleContext(inputContext, { retrieve, input, operationId, logger })
 
     // Call the function and handle a possible failure
     const contexts = { serverContext, context }
-    const operationData = { operationId, functionName: operationName, projection, input }
+    const operationData = { operationId, functionName: operationName, retrieve, input }
     const handlerInput = { logger, ...operationData, errorHandler, ...contexts }
     return fun
-      .apply({ context: context, projection, input, operationId, logger })
+      .apply({ context: context, retrieve, input, operationId, logger }) //TODO: projection
       .then((res) => handleFunctionResult(res, partialOutputType, handlerInput))
       .catch((error) => handleFunctionError({ ...handlerInput, error }))
   }
@@ -443,24 +415,13 @@
   }
 }
 
-function decodeProjection(fun: functions.FunctionImplementation, proj: projection.Projection, log: MondrianLogger) {
-  const res = projection.decode(fun.output, proj, { typeCastingStrategy: 'tryCasting' })
-  if (res.isOk) {
-    log.logInfo('decoded projection')
-    return res.value
-  } else {
-    log.logError('Bad request. (projection)')
-    throw createGraphQLError(`Invalid input.`, { extensions: res.error })
-  }
-}
-
 /**
  * Given the result of the execution of a function's body it tries to handle it accordingly.
  * If the result is an `Ok` value (or a barebone non-result value) it is unwrapped, encoded and returned.
  * If the result is an `Error` then the `errorHandler` function is called and an error is thrown.
  */
 function handleFunctionResult(
-  res: result.Result<any, any>,
+  res: unknown,
   partialOutputType: types.Type,
   handleErrorInput: Omit<HandleErrorInput, 'error'>,
 ) {
@@ -480,7 +441,7 @@
   logger: MondrianLogger
   context: unknown
   serverContext: any
-  projection: projection.Projection
+  retrieve: retrieve.GenericRetrieve | undefined
   input: unknown
   errorHandler: ErrorHandler<any, any> | undefined
   error: unknown
@@ -498,8 +459,8 @@
     throw error
   } else {
     log.logInfo('Performing cleanup action.')
-    const { context, serverContext, operationId, input, functionName, projection } = handleErrorInput
-    const functionArgs = { projection, input }
+    const { context, serverContext, operationId, input, functionName, retrieve } = handleErrorInput
+    const functionArgs = { retrieve, input }
     const errorHandlerInput = { error, log, functionName, operationId, context, functionArgs, ...serverContext }
     const result = await errorHandler(errorHandlerInput)
     if (result) {
